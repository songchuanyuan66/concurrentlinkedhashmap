/*
 * Copyright 2011 Benjamin Manes
 *
 * Licensed under the Apache License, Version 2.0 (the "License");
 * you may not use this file except in compliance with the License.
 * You may obtain a copy of the License at
 *
 *     http://www.apache.org/licenses/LICENSE-2.0
 *
 * Unless required by applicable law or agreed to in writing, software
 * distributed under the License is distributed on an "AS IS" BASIS,
 * WITHOUT WARRANTIES OR CONDITIONS OF ANY KIND, either express or implied.
 * See the License for the specific language governing permissions and
 * limitations under the License.
 */
package com.googlecode.concurrentlinkedhashmap;

<<<<<<< HEAD
import com.google.common.collect.Lists;
=======
import static com.googlecode.concurrentlinkedhashmap.ConcurrentLinkedHashMap.AMORTIZED_DRAIN_THRESHOLD;

>>>>>>> ac1b18da
import com.google.common.collect.Sets;

import com.googlecode.concurrentlinkedhashmap.ConcurrentLinkedHashMap.Node;
import com.googlecode.concurrentlinkedhashmap.ConcurrentLinkedHashMap.WeightedValue;

import org.hamcrest.Description;
import org.hamcrest.Factory;
import org.hamcrest.TypeSafeDiagnosingMatcher;

import java.util.Set;
import java.util.concurrent.locks.ReentrantLock;

/**
 * A matcher that evaluates a {@link ConcurrentLinkedHashMap} to determine if it
 * is in a valid state.
 *
 * @author ben.manes@gmail.com (Ben Manes)
 */
@SuppressWarnings("unchecked")
public final class IsValidState extends TypeSafeDiagnosingMatcher<ConcurrentLinkedHashMap<?, ?>> {

  public void describeTo(Description description) {
    description.appendText("state");
  }

  @Override
  protected boolean matchesSafely(ConcurrentLinkedHashMap<?, ?> map, Description description) {
    DescriptionBuilder builder = new DescriptionBuilder(description);

    drain(map);
    checkMap(map, builder);
    checkEvictionDeque(map, builder);
    return builder.matches();
  }

<<<<<<< HEAD
  /** Validates the doubly-linked list. */
  @SuppressWarnings("unchecked")
  private boolean checkLinks(ConcurrentLinkedHashMap<?, ?> map, Description description) {
    int weightedSize = 0;
    boolean matches = true;
    matches &= checkSentinel(map, description);
    Set<Node> seen = Sets.newSetFromMap(new IdentityHashMap<Node, Boolean>());
    Node current = map.sentinel.next;
    while (current != map.sentinel) {
      matches &= check(seen.add(current),
          String.format("Loop detected: %s, saw %s in %s", current, seen, map), description);
      matches &= checkDataNode(map, current, description);
      weightedSize += current.weightedValue.weight;
      current = current.next;
=======
  private void drain(ConcurrentLinkedHashMap<?, ?> map) {
    for (;;) {
      map.tryToDrainBuffers(AMORTIZED_DRAIN_THRESHOLD);

      int pending = 0;
      for (int i = 0; i < map.bufferLengths.length(); i++) {
        pending += map.bufferLengths.get(i);
      }
      if (pending == 0) {
        break;
      }
>>>>>>> ac1b18da
    }
  }

  private void checkMap(ConcurrentLinkedHashMap<?, ?> map, DescriptionBuilder builder) {
    for (int i = 0; i < map.buffers.length; i++) {
      builder.expect(map.buffers[i].isEmpty(), "recencyQueue not empty");
      builder.expect(map.bufferLengths.get(i) == 0, "recencyQueueLength != 0");
    }
    builder.expect(map.pendingNotifications.isEmpty(), "listenerQueue");
    builder.expectEqual(map.data.size(), map.size(), "Inconsistent size");
    builder.expectEqual(map.weightedSize(), map.weightedSize, "weightedSize");
    builder.expectEqual(map.capacity(), map.capacity, "capacity");
    builder.expect(map.capacity >= map.weightedSize(), "overflow");
    builder.expectNot(((ReentrantLock) map.evictionLock).isLocked());

    if (map.isEmpty()) {
      builder.expect(IsEmptyMap.emptyMap().matchesSafely(map, builder.getDescription()));
    }
  }

  private void checkEvictionDeque(ConcurrentLinkedHashMap<?, ?> map, DescriptionBuilder builder) {
    LinkedDeque<?> deque = map.evictionDeque;

    checkLinks(map, builder);
    builder.expectEqual(deque.size(), map.size());
    IsValidDeque.validDeque().matchesSafely(map.evictionDeque, builder.getDescription());
  }

  private void checkLinks(ConcurrentLinkedHashMap<?, ?> map, DescriptionBuilder builder) {
    int weightedSize = 0;
    Set<Node> seen = Sets.newIdentityHashSet();
    for (Node node : map.evictionDeque) {
      builder.expect(seen.add(node), "Loop detected: %s, saw %s in %s", node, seen, map);
      weightedSize += ((WeightedValue) node.get()).weight;
      checkNode(map, node, builder);
    }

    builder.expectEqual(map.size(), seen.size(), "Size != list length");
    builder.expectEqual(map.weightedSize(), weightedSize, "WeightedSize != link weights"
        + " [" + map.weightedSize() + " vs. " + weightedSize + "]"
        + " {size: " + map.size() + " vs. " + seen.size() + "}");
  }

  private void checkNode(ConcurrentLinkedHashMap<?, ?> map, Node node,
      DescriptionBuilder builder) {
    builder.expectNotEqual(node.key, null, "null key");
    builder.expectNotEqual(node.get(), null, "null weighted value");
    builder.expectNotEqual(node.getValue(), null, "null value");
    builder.expectEqual(((WeightedValue) node.get()).weight,
      ((Weigher) map.weigher).weightOf(node.getValue()), "weight");

    builder.expect(map.containsKey(node.key), "inconsistent");
    builder.expect(map.containsValue(node.getValue()),
        "Could not find value: %s", node.getValue());
    builder.expectEqual(map.data.get(node.key), node, "found wrong node");
  }

  @Factory
  public static IsValidState valid() {
    return new IsValidState();
  }
}<|MERGE_RESOLUTION|>--- conflicted
+++ resolved
@@ -15,12 +15,8 @@
  */
 package com.googlecode.concurrentlinkedhashmap;
 
-<<<<<<< HEAD
-import com.google.common.collect.Lists;
-=======
 import static com.googlecode.concurrentlinkedhashmap.ConcurrentLinkedHashMap.AMORTIZED_DRAIN_THRESHOLD;
 
->>>>>>> ac1b18da
 import com.google.common.collect.Sets;
 
 import com.googlecode.concurrentlinkedhashmap.ConcurrentLinkedHashMap.Node;
@@ -42,6 +38,7 @@
 @SuppressWarnings("unchecked")
 public final class IsValidState extends TypeSafeDiagnosingMatcher<ConcurrentLinkedHashMap<?, ?>> {
 
+  @Override
   public void describeTo(Description description) {
     description.appendText("state");
   }
@@ -56,22 +53,6 @@
     return builder.matches();
   }
 
-<<<<<<< HEAD
-  /** Validates the doubly-linked list. */
-  @SuppressWarnings("unchecked")
-  private boolean checkLinks(ConcurrentLinkedHashMap<?, ?> map, Description description) {
-    int weightedSize = 0;
-    boolean matches = true;
-    matches &= checkSentinel(map, description);
-    Set<Node> seen = Sets.newSetFromMap(new IdentityHashMap<Node, Boolean>());
-    Node current = map.sentinel.next;
-    while (current != map.sentinel) {
-      matches &= check(seen.add(current),
-          String.format("Loop detected: %s, saw %s in %s", current, seen, map), description);
-      matches &= checkDataNode(map, current, description);
-      weightedSize += current.weightedValue.weight;
-      current = current.next;
-=======
   private void drain(ConcurrentLinkedHashMap<?, ?> map) {
     for (;;) {
       map.tryToDrainBuffers(AMORTIZED_DRAIN_THRESHOLD);
@@ -83,7 +64,6 @@
       if (pending == 0) {
         break;
       }
->>>>>>> ac1b18da
     }
   }
 
