/*
 * Copyright 2011 Benjamin Manes
 *
 * Licensed under the Apache License, Version 2.0 (the "License");
 * you may not use this file except in compliance with the License.
 * You may obtain a copy of the License at
 *
 *     http://www.apache.org/licenses/LICENSE-2.0
 *
 * Unless required by applicable law or agreed to in writing, software
 * distributed under the License is distributed on an "AS IS" BASIS,
 * WITHOUT WARRANTIES OR CONDITIONS OF ANY KIND, either express or implied.
 * See the License for the specific language governing permissions and
 * limitations under the License.
 */
package com.googlecode.concurrentlinkedhashmap;

import static com.google.common.collect.Maps.immutableEntry;
import static com.google.common.collect.Maps.newHashMap;
import static com.googlecode.concurrentlinkedhashmap.IsEmptyCollection.emptyCollection;
import static com.googlecode.concurrentlinkedhashmap.IsEmptyMap.emptyMap;
import static com.googlecode.concurrentlinkedhashmap.IsReserializable.reserializable;
import static java.util.Arrays.asList;
import static java.util.Collections.singletonList;
import static org.apache.commons.lang.StringUtils.countMatches;
import static org.hamcrest.MatcherAssert.assertThat;
import static org.hamcrest.Matchers.containsInAnyOrder;
import static org.hamcrest.Matchers.equalTo;
import static org.hamcrest.Matchers.hasEntry;
import static org.hamcrest.Matchers.hasSize;
import static org.hamcrest.Matchers.hasToString;
import static org.hamcrest.Matchers.is;
import static org.hamcrest.Matchers.not;
import static org.hamcrest.Matchers.nullValue;

import com.google.common.collect.ImmutableMap;

import com.googlecode.concurrentlinkedhashmap.ConcurrentLinkedHashMap.Builder;

import org.testng.annotations.Test;

import java.util.Collection;
import java.util.Iterator;
import java.util.Map;
import java.util.Map.Entry;
import java.util.NoSuchElementException;
import java.util.Set;
import java.util.concurrent.ConcurrentMap;

/**
 * A unit-test for {@link java.util.concurrent.ConcurrentMap} interface and its
 * serializability. These tests do not assert correct concurrency behavior.
 *
 * @author ben.manes@gmail.com (Ben Manes)
 */
@Test(groups = "development")
public final class ConcurrentMapTest extends AbstractTest {

  @Override
  protected int capacity() {
    return 100;
  }

  @Test(dataProvider = "guardedMap")
  public void clear_whenEmpty(Map<Integer, Integer> map) {
    map.clear();
    assertThat(map, is(emptyMap()));
  }

  @Test(dataProvider = "warmedMap")
  public void clear_whenPopulated(Map<Integer, Integer> map) {
    map.clear();
    assertThat(map, is(emptyMap()));
  }

  @Test(dataProvider = "guardedMap")
  public void size_whenEmpty(Map<Integer, Integer> map) {
    assertThat(map.size(), is(0));
  }

  @Test(dataProvider = "warmedMap")
  public void size_whenPopulated(Map<Integer, Integer> map) {
    assertThat(map.size(), is(equalTo(capacity())));
  }

  @Test(dataProvider = "guardedMap")
  public void isEmpty_whenEmpty(Map<Integer, Integer> map) {
    assertThat(map, is(emptyMap()));
  }

  @Test(dataProvider = "warmedMap")
  public void isEmpty_whenPopulated(Map<Integer, Integer> map) {
    assertThat(map.isEmpty(), is(false));
  }

  @Test(dataProvider = "warmedMap")
  public void equals_withNull(Map<Integer, Integer> map) {
    assertThat(map, is(not(equalTo(null))));
  }

  @Test(dataProvider = "warmedMap")
  public void equals_withSelf(Map<Integer, Integer> map) {
    assertThat(map, is(equalTo(map)));
  }

  @Test(dataProvider = "guardedMap")
  public void equals_whenEmpty(Map<Object, Object> map) {
    Map<Object, Object> empty = ImmutableMap.of();
    assertThat(map, is(equalTo(empty)));
    assertThat(empty, is(equalTo(map)));
  }

  @Test(dataProvider = "warmedMap")
  public void equals_whenPopulated(Map<Integer, Integer> map) {
    Map<Integer, Integer> expected = ImmutableMap.copyOf(newWarmedMap());
    assertThat(map, is(equalTo(expected)));
    assertThat(expected, is(equalTo(map)));
  }

  @Test(dataProvider = "warmedMap")
  public void hashCode_withSelf(Map<Integer, Integer> map) {
    assertThat(map.hashCode(), is(equalTo(map.hashCode())));
  }

  @Test(dataProvider = "guardedMap")
  public void hashCode_withEmpty(Map<Integer, Integer> map) {
    assertThat(map.hashCode(), is(equalTo(ImmutableMap.of().hashCode())));
  }

  @Test(dataProvider = "warmedMap")
  public void hashCode_whenPopulated(Map<Integer, Integer> map) {
    Map<Integer, Integer> other = newHashMap();
    warmUp(other, 0, capacity());
    assertThat(map.hashCode(), is(equalTo(other.hashCode())));
  }

  @Test
  public void equalsAndHashCodeFails() {
    Map<Integer, Integer> empty = ImmutableMap.of();
    Map<Integer, Integer> data1 = newHashMap();
    Map<Integer, Integer> data2 = newHashMap();
    warmUp(data1, 0, 50);
    warmUp(data2, 50, 100);

    checkEqualsAndHashCodeNotEqual(empty, data2, "empty CLHM, populated other");
    checkEqualsAndHashCodeNotEqual(data1, empty, "populated CLHM, empty other");
    checkEqualsAndHashCodeNotEqual(data1, data2, "both populated");
  }

  private void checkEqualsAndHashCodeNotEqual(
      Map<Integer, Integer> first, Map<Integer, Integer> second, String errorMsg) {
    Map<Integer, Integer> map = newGuarded();
    Map<Integer, Integer> other = newHashMap();
    map.putAll(first);
    other.putAll(second);

    assertThat(errorMsg, map, is(not(equalTo(other))));
    assertThat(errorMsg, other, is(not(equalTo(map))));
    assertThat(errorMsg, map.hashCode(), is(not(equalTo(other.hashCode()))));
  }

  @Test(dataProvider = "guardedMap", expectedExceptions = NullPointerException.class)
  public void containsKey_withNull(Map<Integer, Integer> map) {
    map.containsKey(null);
  }

  @Test(dataProvider = "warmedMap")
  public void containsKey_whenFound(Map<Integer, Integer> map) {
    assertThat(map.containsKey(1), is(true));
  }

  @Test(dataProvider = "warmedMap")
  public void containsKey_whenNotFound(Map<Integer, Integer> map) {
    assertThat(map.containsKey(-1), is(false));
  }

  @Test(dataProvider = "guardedMap", expectedExceptions = NullPointerException.class)
  public void containsValue_withNull(Map<Integer, Integer> map) {
    map.containsValue(null);
  }

  @Test(dataProvider = "warmedMap")
  public void containsValue_whenFound(Map<Integer, Integer> map) {
    assertThat(map.containsValue(-1), is(true));
  }

  @Test(dataProvider = "warmedMap")
  public void containsValue_whenNotFound(Map<Integer, Integer> map) {
    assertThat(map.containsValue(1), is(false));
  }

  @Test(dataProvider = "guardedMap", expectedExceptions = NullPointerException.class)
  public void get_withNull(Map<Integer, Integer> map) {
    map.get(null);
  }

  @Test(dataProvider = "warmedMap")
  public void get_whenFound(Map<Integer, Integer> map) {
    assertThat(map.get(1), is(-1));
  }

  @Test(dataProvider = "warmedMap")
  public void get_whenNotFound(Map<Integer, Integer> map) {
    assertThat(map.get(-1), is(nullValue()));
  }

  @Test(dataProvider = "guardedMap", expectedExceptions = NullPointerException.class)
  public void put_withNullKey(Map<Integer, Integer> map) {
    map.put(null, 2);
  }

  @Test(dataProvider = "guardedMap", expectedExceptions = NullPointerException.class)
  public void put_withNullValue(Map<Integer, Integer> map) {
    map.put(1, null);
  }

  @Test(dataProvider = "guardedMap", expectedExceptions = NullPointerException.class)
  public void put_withNullEntry(Map<Integer, Integer> map) {
    map.put(null, null);
  }

  @Test(dataProvider = "guardedMap")
  public void put(Map<Integer, Integer> map) {
    assertThat(map.put(1, 2), is(nullValue()));
    assertThat(map.put(1, 3), is(2));
    assertThat(map.get(1), is(3));
    assertThat(map.size(), is(1));
  }

  @Test(dataProvider = "guardedMap", expectedExceptions = NullPointerException.class)
  public void putAll_withNull(Map<Integer, Integer> map) {
    map.putAll(null);
  }

  @Test(dataProvider = "guardedMap")
  public void putAll_withEmpty(Map<Integer, Integer> map) {
    map.putAll(ImmutableMap.<Integer, Integer>of());
    assertThat(map, is(emptyMap()));
  }

  @Test(dataProvider = "guardedMap")
  public void putAll_whenPopulated(Map<Integer, Integer> map) {
    Map<Integer, Integer> data = newHashMap();
    warmUp(data, 0, 50);
    map.putAll(data);
    assertThat(map, is(equalTo(data)));
  }

  @Test(dataProvider = "guardedMap", expectedExceptions = NullPointerException.class)
  public void putIfAbsent_withNullKey(ConcurrentMap<Integer, Integer> map) {
    map.putIfAbsent(1, null);
  }

  @Test(dataProvider = "guardedMap", expectedExceptions = NullPointerException.class)
  public void putIfAbsent_withNullValue(ConcurrentMap<Integer, Integer> map) {
    map.putIfAbsent(null, 2);
  }

  @Test(dataProvider = "guardedMap", expectedExceptions = NullPointerException.class)
  public void putIfAbsent_withNullEntry(ConcurrentMap<Integer, Integer> map) {
    map.putIfAbsent(null, null);
  }

  @Test(dataProvider = "guardedMap")
  public void putIfAbsent(ConcurrentMap<Integer, Integer> map) {
    for (Integer i = 0; i < capacity(); i++) {
      assertThat(map.putIfAbsent(i, i), is(nullValue()));
      assertThat(map.putIfAbsent(i, 1), is(i));
      assertThat(map.get(i), is(i));
    }
    assertThat(map.size(), is(equalTo(capacity())));
  }

  @Test(dataProvider = "guardedMap", expectedExceptions = NullPointerException.class)
  public void remove_withNullKey(Map<Integer, Integer> map) {
    map.remove(null);
  }

  @Test(dataProvider = "guardedMap")
  public void remove_whenEmpty(Map<Integer, Integer> map) {
    assertThat(map.remove(1), is(nullValue()));
  }

  @Test(dataProvider = "guardedMap")
  public void remove(Map<Integer, Integer> map) {
    map.put(1, 2);
    assertThat(map.remove(1), is(2));
    assertThat(map.remove(1), is(nullValue()));
    assertThat(map.get(1), is(nullValue()));
    assertThat(map.containsKey(1), is(false));
    assertThat(map.containsValue(2), is(false));
    assertThat(map, is(emptyMap()));
  }

  @Test(dataProvider = "guardedMap", expectedExceptions = NullPointerException.class)
  public void removeConditionally_withNullKey(ConcurrentMap<Integer, Integer> map) {
    map.remove(null, 2);
  }

  @Test(dataProvider = "warmedMap")
  public void removeConditionally_withNullValue(ConcurrentMap<Integer, Integer> map) {
    assertThat(map.remove(1, null), is(false)); // matches CHM
  }

  @Test(dataProvider = "guardedMap", expectedExceptions = NullPointerException.class)
  public void removeConditionally_withNullEntry(ConcurrentMap<Integer, Integer> map) {
    map.remove(null, null);
  }

  @Test(dataProvider = "guardedMap")
  public void removeConditionally_whenEmpty(ConcurrentMap<Integer, Integer> map) {
    assertThat(map.remove(1, 2), is(false));
  }

  @Test(dataProvider = "guardedMap")
  public void removeConditionally(ConcurrentMap<Integer, Integer> map) {
    map.put(1, 2);
    assertThat(map.remove(1, -2), is(false));
    assertThat(map.remove(1, 2), is(true));
    assertThat(map.get(1), is(nullValue()));
    assertThat(map.containsKey(1), is(false));
    assertThat(map.containsValue(2), is(false));
    assertThat(map, is(emptyMap()));
  }

  @Test(dataProvider = "guardedMap", expectedExceptions = NullPointerException.class)
  public void replace_withNullKey(ConcurrentMap<Integer, Integer> map) {
    map.replace(null, 2);
  }

  @Test(dataProvider = "guardedMap", expectedExceptions = NullPointerException.class)
  public void replace_withNullValue(ConcurrentMap<Integer, Integer> map) {
    map.replace(1, null);
  }

  @Test(dataProvider = "guardedMap", expectedExceptions = NullPointerException.class)
  public void replace_withNullEntry(ConcurrentMap<Integer, Integer> map) {
    map.replace(null, null);
  }

  @Test(dataProvider = "guardedMap")
  public void replace_whenEmpty(ConcurrentMap<Integer, Integer> map) {
    assertThat(map.replace(1, 2), is(nullValue()));
  }

  @Test(dataProvider = "guardedMap")
  public void replace_whenPopulated(ConcurrentMap<Integer, Integer> map) {
    map.put(1, 2);
    assertThat(map.replace(1, 3), is(2));
    assertThat(map.get(1), is(3));
    assertThat(map.size(), is(1));
  }

  @Test(dataProvider = "guardedMap", expectedExceptions = NullPointerException.class)
  public void replaceConditionally_withNullKey(ConcurrentMap<Integer, Integer> map) {
    map.replace(null, 2, 3);
  }

  @Test(dataProvider = "guardedMap", expectedExceptions = NullPointerException.class)
  public void replaceConditionally_withNullOldValue(ConcurrentMap<Integer, Integer> map) {
    map.replace(1, null, 3);
  }

  @Test(dataProvider = "guardedMap", expectedExceptions = NullPointerException.class)
  public void replaceConditionally_withNullNewValue(ConcurrentMap<Integer, Integer> map) {
    map.replace(1, 2, null);
  }

  @Test(dataProvider = "guardedMap", expectedExceptions = NullPointerException.class)
  public void replaceConditionally_withNullKeyAndOldValue(ConcurrentMap<Integer, Integer> map) {
    map.replace(null, null, 3);
  }

  @Test(dataProvider = "guardedMap", expectedExceptions = NullPointerException.class)
  public void replaceConditionally_withNullKeyAndNewValue(ConcurrentMap<Integer, Integer> map) {
    map.replace(null, 2, null);
  }

  @Test(dataProvider = "guardedMap", expectedExceptions = NullPointerException.class)
  public void replaceConditionally_withNullOldAndNewValue(ConcurrentMap<Integer, Integer> map) {
    map.replace(1, null, null);
  }

  @Test(dataProvider = "guardedMap", expectedExceptions = NullPointerException.class)
  public void replaceConditionally_withNullKeyAndValues(ConcurrentMap<Integer, Integer> map) {
    map.replace(null, null, null);
  }

  @Test(dataProvider = "guardedMap")
  public void replaceConditionally_whenEmpty(ConcurrentMap<Integer, Integer> map) {
    assertThat(map.replace(1, 2, 3), is(false));
  }

  @Test(dataProvider = "guardedMap")
  public void replaceConditionally_whenPopulated(ConcurrentMap<Integer, Integer> map) {
    map.put(1, 2);
    assertThat(map.replace(1, 3, 4), is(false));
    assertThat(map.replace(1, 2, 3), is(true));
    assertThat(map.get(1), is(3));
    assertThat(map.size(), is(1));
  }

  @Test(dataProvider = "guardedMap")
  public void toString_whenEmpty(Map<Integer, Integer> map) {
    assertThat(map, hasToString(ImmutableMap.of().toString()));
  }

  @Test(dataProvider = "guardedMap")
  public void toString_whenPopulated(Map<Integer, Integer> map) {
    warmUp(map, 0, 10);
    String toString = map.toString();
    for (Entry<Integer, Integer> entry : map.entrySet()) {
      assertThat(countMatches(toString, entry.toString()), is(equalTo(1)));
    }
  }

  @Test(dataProvider = "guardedMap")
  public void serialization_whenEmpty(Map<Integer, Integer> map) {
    assertThat(map, is(reserializable()));
  }

  @Test(dataProvider = "warmedMap")
  public void serialization_whenPopulated(Map<Integer, Integer> map) {
    assertThat(map, is(reserializable()));
  }

  @Test(dataProvider = "guardingListener")
  public void serialize_withCustomSettings(
      EvictionListener<Integer, Collection<Integer>> listener) {
    Map<Integer, Collection<Integer>> map =
      new Builder<Integer, Collection<Integer>>()
          .weigher(Weighers.<Integer>collection())
          .maximumWeightedCapacity(500)
          .initialCapacity(100)
          .concurrencyLevel(32)
          .listener(listener)
          .build();
    map.put(1, singletonList(2));
    assertThat(map, is(reserializable()));
  }

<<<<<<< HEAD
  @SuppressWarnings("serial")
  static final class SerializableCapacityLimiter implements CapacityLimiter, Serializable {
    public boolean hasExceededCapacity(ConcurrentLinkedHashMap<?, ?> map) {
      return false;
    }
  }

=======
>>>>>>> ac1b18da
  /* ---------------- Key Set -------------- */

  @Test(dataProvider = "guardedMap", expectedExceptions = NullPointerException.class)
  public void keySetToArray_withNull(Map<Integer, Integer> map) {
    map.keySet().toArray(null);
  }

  @Test(dataProvider = "guardedMap")
  public void keySetToArray_whenEmpty(Map<Integer, Integer> map) {
    assertThat(map.keySet().toArray(new Integer[0]).length, is(equalTo(0)));
    assertThat(map.keySet().toArray().length, is(equalTo(0)));
  }

  @Test(dataProvider = "warmedMap")
  public void keySetToArray_whenPopulated(Map<Integer, Integer> map) {
    Set<Integer> keys = map.keySet();
    Object[] array1 = keys.toArray();
    Object[] array2 = keys.toArray(new Integer[map.size()]);
    Object[] expected = newHashMap(map).keySet().toArray();
    for (Object[] array : asList(array1, array2)) {
      assertThat(array.length, is(equalTo(keys.size())));
      assertThat(asList(array), containsInAnyOrder(expected));
    }
  }

  @Test(dataProvider = "guardedMap")
  public void keySet_whenEmpty(Map<Integer, Integer> map) {
    assertThat(map.keySet(), is(emptyCollection()));
  }

  @Test(dataProvider = "guardedMap", expectedExceptions = UnsupportedOperationException.class)
  public void keySet_addNotSupported(Map<Integer, Integer> map) {
    map.keySet().add(1);
  }

  @Test(dataProvider = "warmedMap")
  public void keySet_withClear(Map<Integer, Integer> map) {
    map.keySet().clear();
    assertThat(map, is(emptyMap()));
  }

  @Test(dataProvider = "warmedMap")
  public void keySet_whenPopulated(Map<Integer, Integer> map) {
    Set<Integer> keys = map.keySet();
    assertThat(keys.contains(new Object()), is(false));
    assertThat(keys.remove(new Object()), is(false));
    assertThat(keys, hasSize(capacity()));
    for (int i = 0; i < capacity(); i++) {
      assertThat(keys.contains(i), is(true));
      assertThat(keys.remove(i), is(true));
      assertThat(keys.remove(i), is(false));
      assertThat(keys.contains(i), is(false));
    }
    assertThat(map, is(emptyMap()));
  }

  @Test(dataProvider = "warmedMap")
  public void keySet_iterator(Map<Integer, Integer> map) {
    int iterations = 0;
    Set<Integer> keys = map.keySet();
    for (Iterator<Integer> i = map.keySet().iterator(); i.hasNext();) {
      assertThat(map.containsKey(i.next()), is(true));
      iterations++;
      i.remove();
    }
    assertThat(iterations, is(equalTo(capacity())));
    assertThat(map, is(emptyMap()));
  }

  @Test(dataProvider = "guardedMap", expectedExceptions = IllegalStateException.class)
  public void keyIterator_noElement(Map<Integer, Integer> map) {
    map.keySet().iterator().remove();
  }

  @Test(dataProvider = "guardedMap", expectedExceptions = NoSuchElementException.class)
  public void keyIterator_noMoreElements(Map<Integer, Integer> map) {
    map.keySet().iterator().next();
  }

  /* ---------------- Values -------------- */

  @Test(dataProvider = "guardedMap", expectedExceptions = NullPointerException.class)
  public void valuesToArray_withNull(Map<Integer, Integer> map) {
    map.values().toArray(null);
  }

  @Test(dataProvider = "guardedMap")
  public void valuesToArray_whenEmpty(Map<Integer, Integer> map) {
    assertThat(map.values().toArray(new Integer[0]).length, is(equalTo(0)));
    assertThat(map.values().toArray().length, is(equalTo(0)));
  }

  @Test(dataProvider = "warmedMap")
  public void valuesToArray_whenPopulated(Map<Integer, Integer> map) {
    Collection<Integer> values = map.values();
    Object[] array1 = values.toArray();
    Object[] array2 = values.toArray(new Integer[map.size()]);
    Object[] expected = newHashMap(map).values().toArray();
    for (Object[] array : asList(array1, array2)) {
      assertThat(array.length, is(equalTo(values.size())));
      assertThat(asList(array), containsInAnyOrder(expected));
    }
  }

  @Test(dataProvider = "guardedMap")
  public void values_whenEmpty(Map<Integer, Integer> map) {
    assertThat(map.values(), is(emptyCollection()));
  }

  @Test(dataProvider = "guardedMap", expectedExceptions = UnsupportedOperationException.class)
  public void values_addNotSupported(Map<Integer, Integer> map) {
    map.values().add(1);
  }

  @Test(dataProvider = "warmedMap")
  public void values_withClear(Map<Integer, Integer> map) {
    map.values().clear();
    assertThat(map, is(emptyMap()));
  }

  @Test(dataProvider = "warmedMap")
  public void values_whenPopulated(Map<Integer, Integer> map) {
    Collection<Integer> values = map.values();
    assertThat(values.contains(new Object()), is(false));
    assertThat(values.remove(new Object()), is(false));
    assertThat(values, hasSize(capacity()));
    for (int i = 0; i < capacity(); i++) {
      assertThat(values.contains(-i), is(true));
      assertThat(values.remove(-i), is(true));
      assertThat(values.remove(-i), is(false));
      assertThat(values.contains(-i), is(false));
    }
    assertThat(map, is(emptyMap()));
  }

  @Test(dataProvider = "warmedMap")
  public void valueIterator(Map<Integer, Integer> map) {
    int iterations = 0;
    Collection<Integer> values = map.values();
    for (Iterator<Integer> i = map.values().iterator(); i.hasNext();) {
      assertThat(map.containsValue(i.next()), is(true));
      iterations++;
      i.remove();
    }
    assertThat(iterations, is(equalTo(capacity())));
    assertThat(map, is(emptyMap()));
  }

  @Test(dataProvider = "guardedMap", expectedExceptions = IllegalStateException.class)
  public void valueIterator_noElement(Map<Integer, Integer> map) {
    map.values().iterator().remove();
  }

  @Test(dataProvider = "guardedMap", expectedExceptions = NoSuchElementException.class)
  public void valueIterator_noMoreElements(Map<Integer, Integer> map) {
    map.values().iterator().next();
  }

  /* ---------------- Entry Set -------------- */

  @Test(dataProvider = "guardedMap", expectedExceptions = NullPointerException.class)
  public void entrySetToArray_withNull(Map<Integer, Integer> map) {
    map.entrySet().toArray(null);
  }

  @Test(dataProvider = "guardedMap")
  public void entrySetToArray_whenEmpty(Map<Integer, Integer> map) {
    assertThat(map.entrySet().toArray(new Integer[0]).length, is(equalTo(0)));
    assertThat(map.entrySet().toArray().length, is(equalTo(0)));
  }

  @Test(dataProvider = "warmedMap")
  public void entrySetToArray_whenPopulated(Map<Integer, Integer> map) {
    Set<Entry<Integer, Integer>> entries = map.entrySet();
    Object[] array1 = entries.toArray();
    Object[] array2 = entries.toArray(new Entry[map.size()]);
    Object[] expected = newHashMap(map).entrySet().toArray();
    for (Object[] array : asList(array1, array2)) {
      assertThat(array.length, is(equalTo(entries.size())));
      assertThat(asList(array), containsInAnyOrder(expected));
    }
  }

  @Test(dataProvider = "guardedMap")
  public void entrySet_whenEmpty(Map<Integer, Integer> map) {
    assertThat(map.entrySet(), is(emptyCollection()));
  }

  @Test(dataProvider = "guardedMap")
  public void entrySet_addIsSupported(Map<Integer, Integer> map) {
    assertThat(map.entrySet().add(immutableEntry(1, 2)), is(true));
    assertThat(map.entrySet().add(immutableEntry(1, 2)), is(false));
    assertThat(map.entrySet().size(), is(1));
    assertThat(map.size(), is(1));
  }

  @Test(dataProvider = "warmedMap")
  public void entrySet_withClear(Map<Integer, Integer> map) {
    map.entrySet().clear();
    assertThat(map, is(emptyMap()));
  }

  @Test(dataProvider = "warmedMap")
  public void entrySet_whenPopulated(Map<Integer, Integer> map) {
    Set<Entry<Integer, Integer>> entries = map.entrySet();
    Entry<Integer, Integer> entry = map.entrySet().iterator().next();
    assertThat(entries.contains(immutableEntry(entry.getKey(), entry.getValue() + 1)), is(false));
    assertThat(entries.contains(new Object()), is(false));
    assertThat(entries.remove(new Object()), is(false));
    assertThat(entries, hasSize(capacity()));
    for (int i = 0; i < capacity(); i++) {
      Entry<Integer, Integer> newEntry = immutableEntry(i, -i);
      assertThat(entries.contains(newEntry), is(true));
      assertThat(entries.remove(newEntry), is(true));
      assertThat(entries.remove(newEntry), is(false));
      assertThat(entries.contains(newEntry), is(false));
    }
    assertThat(map, is(emptyMap()));
  }

  @Test(dataProvider = "warmedMap")
  public void entryIterator(Map<Integer, Integer> map) {
    int iterations = 0;
    Set<Entry<Integer, Integer>> entries = map.entrySet();
    for (Iterator<Entry<Integer, Integer>> i = map.entrySet().iterator(); i.hasNext();) {
      Entry<Integer, Integer> entry = i.next();
      assertThat(map, hasEntry(entry.getKey(), entry.getValue()));
      iterations++;
      i.remove();
    }
    assertThat(iterations, is(equalTo(capacity())));
    assertThat(map, is(emptyMap()));
  }

  @Test(dataProvider = "guardedMap", expectedExceptions = IllegalStateException.class)
  public void entryIterator_noElement(Map<Integer, Integer> map) {
    map.entrySet().iterator().remove();
  }

  @Test(dataProvider = "guardedMap", expectedExceptions = NoSuchElementException.class)
  public void entryIterator_noMoreElements(Map<Integer, Integer> map) {
    map.entrySet().iterator().next();
  }

  @Test(dataProvider = "guardedMap")
  public void writeThroughEntry(Map<Integer, Integer> map) {
    map.put(1, 2);
    Entry<Integer, Integer> entry = map.entrySet().iterator().next();

    map.remove(1);
    assertThat(map, is(emptyMap()));

    entry.setValue(3);
    assertThat(map.size(), is(1));
    assertThat(map.get(1), is(3));
  }

  @Test(dataProvider = "warmedMap", expectedExceptions = NullPointerException.class)
  public void writeThroughEntry_withNull(Map<Integer, Integer> map) {
    map.entrySet().iterator().next().setValue(null);
  }

  @Test(dataProvider = "warmedMap")
  public void writeThroughEntry_serialize(Map<Integer, Integer> map) {
    Entry<Integer, Integer> entry = map.entrySet().iterator().next();
    assertThat(entry, is(reserializable()));
  }
}<|MERGE_RESOLUTION|>--- conflicted
+++ resolved
@@ -439,16 +439,6 @@
     assertThat(map, is(reserializable()));
   }
 
-<<<<<<< HEAD
-  @SuppressWarnings("serial")
-  static final class SerializableCapacityLimiter implements CapacityLimiter, Serializable {
-    public boolean hasExceededCapacity(ConcurrentLinkedHashMap<?, ?> map) {
-      return false;
-    }
-  }
-
-=======
->>>>>>> ac1b18da
   /* ---------------- Key Set -------------- */
 
   @Test(dataProvider = "guardedMap", expectedExceptions = NullPointerException.class)
