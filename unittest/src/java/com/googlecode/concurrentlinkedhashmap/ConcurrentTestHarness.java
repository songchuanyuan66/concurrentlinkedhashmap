/*
 * Copyright 2011 Google Inc. All Rights Reserved.
 *
 * Licensed under the Apache License, Version 2.0 (the "License");
 * you may not use this file except in compliance with the License.
 * You may obtain a copy of the License at
 *
 *     http://www.apache.org/licenses/LICENSE-2.0
 *
 * Unless required by applicable law or agreed to in writing, software
 * distributed under the License is distributed on an "AS IS" BASIS,
 * WITHOUT WARRANTIES OR CONDITIONS OF ANY KIND, either express or implied.
 * See the License for the specific language governing permissions and
 * limitations under the License.
 */
package com.googlecode.concurrentlinkedhashmap;

import static com.google.common.collect.Lists.newArrayListWithCapacity;

import java.util.List;
import java.util.concurrent.Callable;
import java.util.concurrent.CountDownLatch;
import java.util.concurrent.Executors;
import java.util.concurrent.atomic.AtomicReferenceArray;

/**
 * A testing harness for concurrency related executions.
 * <p/>
 * This harness will ensure that all threads execute at the same time, records
 * the full execution time, and optionally retrieves the responses from each
 * thread. This harness can be used for performance tests, investigations of
 * lock contention, etc.
 * <p/>
 * This code was adapted from <tt>Java Concurrency in Practice</tt>, using an
 * example of a {@link CountDownLatch} for starting and stopping threads in
 * timing tests.
 *
 * @author ben.manes@gmail.com (Ben Manes)
 */
public final class ConcurrentTestHarness {

  private ConcurrentTestHarness() {
    throw new IllegalStateException("Cannot instantiate static class");
  }

  /**
   * Executes a task, on N threads, all starting at the same time.
   *
   * @param nThreads the number of threads to execute
   * @param task the task to execute in each thread
   * @return the execution time for all threads to complete, in nanoseconds
   */
  public static long timeTasks(int nThreads, Runnable task) throws InterruptedException {
    return timeTasks(nThreads, task, "Thread");
  }

  /**
   * Executes a task, on N threads, all starting at the same time.
   *
   * @param nThreads the number of threads to execute
   * @param task the task to execute in each thread
   * @param baseThreadName the base name for each thread in this task set
   * @return the execution time for all threads to complete, in nanoseconds
   */
  public static long timeTasks(int nThreads, Runnable task, String baseThreadName)
      throws InterruptedException {
    return timeTasks(nThreads, Executors.callable(task), baseThreadName).getExecutionTime();
  }
<<<<<<< HEAD

  /**
   * Executes a task, on N threads, all starting at the same time.
   *
   * @param nThreads the number of threads to execute
   * @param task the task to execute in each thread
   * @return the result of each task and the full execution time, in nanoseconds
   */
  public static <T> TestResult<T> timeTasks(int nThreads, Callable<T> task)
      throws InterruptedException {
    return timeTasks(nThreads, task, "Thread");
  }

  /**
   * Executes a task, on N threads, all starting at the same time.
   *
   * @param nThreads the number of threads to execute
   * @param task the task to execute in each thread
   * @param baseThreadName the base name for each thread in this task set
   * @return the result of each task and the full execution time, in
   *     nanoseconds
   */
  @SuppressWarnings("deprecation")
  public static <T> TestResult<T> timeTasks(int nThreads, final Callable<T> task,
      final String baseThreadName)
      throws InterruptedException {
    final CountDownLatch startGate = new CountDownLatch(1);
    final CountDownLatch endGate = new CountDownLatch(nThreads);
    final AtomicReferenceArray<T> results = new AtomicReferenceArray<T>(nThreads);

    List<Thread> threads = new ArrayList<Thread>(nThreads);
    for (int i = 0; i < nThreads; i++) {
      final int index = i;
      Thread thread = new Thread(baseThreadName + "-" + i) {
        @Override
        public void run() {
          try {
            startGate.await();
            try {
              results.set(index, task.call());
            } finally {
              endGate.countDown();
            }
          } catch (Exception e) {
            throw new RuntimeException(e);
          }
        }
      };
      thread.start();
      threads.add(thread);
    }

    long start = System.nanoTime();
    startGate.countDown();
    try {
      endGate.await();
    } catch (InterruptedException e) {
      for (Thread thread : threads) {
        thread.stop();
      }
      throw e;
    }
    long end = System.nanoTime();

    return new TestResult<T>(end - start, toList(results));
  }

=======

  /**
   * Executes a task, on N threads, all starting at the same time.
   *
   * @param nThreads the number of threads to execute
   * @param task the task to execute in each thread
   * @return the result of each task and the full execution time, in nanoseconds
   */
  public static <T> TestResult<T> timeTasks(int nThreads, Callable<T> task)
      throws InterruptedException {
    return timeTasks(nThreads, task, "Thread");
  }

  /**
   * Executes a task, on N threads, all starting at the same time.
   *
   * @param nThreads the number of threads to execute
   * @param task the task to execute in each thread
   * @param baseThreadName the base name for each thread in this task set
   * @return the result of each task and the full execution time, in
   *     nanoseconds
   */
  public static <T> TestResult<T> timeTasks(int nThreads, final Callable<T> task,
      final String baseThreadName)
      throws InterruptedException {
    final CountDownLatch startGate = new CountDownLatch(1);
    final CountDownLatch endGate = new CountDownLatch(nThreads);
    final AtomicReferenceArray<T> results = new AtomicReferenceArray<T>(nThreads);

    List<Thread> threads = newArrayListWithCapacity(nThreads);
    for (int i = 0; i < nThreads; i++) {
      final int index = i;
      Thread thread = new Thread(baseThreadName + "-" + i) {
        @Override public void run() {
          try {
            startGate.await();
            try {
              results.set(index, task.call());
            } finally {
              endGate.countDown();
            }
          } catch (Exception e) {
            throw new RuntimeException(e);
          }
        }
      };
      thread.setDaemon(true);
      thread.start();
      threads.add(thread);
    }

    long start = System.nanoTime();
    startGate.countDown();
    endGate.await();
    long end = System.nanoTime();
    return new TestResult<T>(end - start, toList(results));
  }

>>>>>>> 4b29b8a5
  /**
   * Migrates the data from the atomic array to a {@link List} for easier
   * consumption.
   *
   * @param data the per-thread results from the test
   * @return the per-thread results as a standard collection
   */
  private static <T> List<T> toList(AtomicReferenceArray<T> data) {
<<<<<<< HEAD
    List<T> list = new ArrayList<T>(data.length());
=======
    List<T> list = newArrayListWithCapacity(data.length());
>>>>>>> 4b29b8a5
    for (int i = 0; i < data.length(); i++) {
      list.add(data.get(i));
    }
    return list;
  }

  /**
   * The results of the test harness's execution.
   *
   * @param <T> the data type produced by the task
   */
  public static final class TestResult<T> {
    private final long executionTime;
    private final List<T> results;

    public TestResult(long executionTime, List<T> results) {
      this.executionTime = executionTime;
      this.results = results;
    }

    /**
     * The test's execution time, in nanoseconds.
     *
     * @return The time to complete the test.
     */
    public long getExecutionTime() {
      return executionTime;
    }

    /**
     * The results from executing the tasks.
     *
     * @return The outputs from the tasks.
     */
    public List<T> getResults() {
      return results;
    }
  }
}<|MERGE_RESOLUTION|>--- conflicted
+++ resolved
@@ -66,75 +66,6 @@
       throws InterruptedException {
     return timeTasks(nThreads, Executors.callable(task), baseThreadName).getExecutionTime();
   }
-<<<<<<< HEAD
-
-  /**
-   * Executes a task, on N threads, all starting at the same time.
-   *
-   * @param nThreads the number of threads to execute
-   * @param task the task to execute in each thread
-   * @return the result of each task and the full execution time, in nanoseconds
-   */
-  public static <T> TestResult<T> timeTasks(int nThreads, Callable<T> task)
-      throws InterruptedException {
-    return timeTasks(nThreads, task, "Thread");
-  }
-
-  /**
-   * Executes a task, on N threads, all starting at the same time.
-   *
-   * @param nThreads the number of threads to execute
-   * @param task the task to execute in each thread
-   * @param baseThreadName the base name for each thread in this task set
-   * @return the result of each task and the full execution time, in
-   *     nanoseconds
-   */
-  @SuppressWarnings("deprecation")
-  public static <T> TestResult<T> timeTasks(int nThreads, final Callable<T> task,
-      final String baseThreadName)
-      throws InterruptedException {
-    final CountDownLatch startGate = new CountDownLatch(1);
-    final CountDownLatch endGate = new CountDownLatch(nThreads);
-    final AtomicReferenceArray<T> results = new AtomicReferenceArray<T>(nThreads);
-
-    List<Thread> threads = new ArrayList<Thread>(nThreads);
-    for (int i = 0; i < nThreads; i++) {
-      final int index = i;
-      Thread thread = new Thread(baseThreadName + "-" + i) {
-        @Override
-        public void run() {
-          try {
-            startGate.await();
-            try {
-              results.set(index, task.call());
-            } finally {
-              endGate.countDown();
-            }
-          } catch (Exception e) {
-            throw new RuntimeException(e);
-          }
-        }
-      };
-      thread.start();
-      threads.add(thread);
-    }
-
-    long start = System.nanoTime();
-    startGate.countDown();
-    try {
-      endGate.await();
-    } catch (InterruptedException e) {
-      for (Thread thread : threads) {
-        thread.stop();
-      }
-      throw e;
-    }
-    long end = System.nanoTime();
-
-    return new TestResult<T>(end - start, toList(results));
-  }
-
-=======
 
   /**
    * Executes a task, on N threads, all starting at the same time.
@@ -193,7 +124,6 @@
     return new TestResult<T>(end - start, toList(results));
   }
 
->>>>>>> 4b29b8a5
   /**
    * Migrates the data from the atomic array to a {@link List} for easier
    * consumption.
@@ -202,11 +132,7 @@
    * @return the per-thread results as a standard collection
    */
   private static <T> List<T> toList(AtomicReferenceArray<T> data) {
-<<<<<<< HEAD
-    List<T> list = new ArrayList<T>(data.length());
-=======
     List<T> list = newArrayListWithCapacity(data.length());
->>>>>>> 4b29b8a5
     for (int i = 0; i < data.length(); i++) {
       list.add(data.get(i));
     }
