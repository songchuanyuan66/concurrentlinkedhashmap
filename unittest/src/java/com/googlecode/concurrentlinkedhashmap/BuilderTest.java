/*
 * Copyright 2011 Google Inc. All Rights Reserved.
 *
 * Licensed under the Apache License, Version 2.0 (the "License");
 * you may not use this file except in compliance with the License.
 * You may obtain a copy of the License at
 *
 *     http://www.apache.org/licenses/LICENSE-2.0
 *
 * Unless required by applicable law or agreed to in writing, software
 * distributed under the License is distributed on an "AS IS" BASIS,
 * WITHOUT WARRANTIES OR CONDITIONS OF ANY KIND, either express or implied.
 * See the License for the specific language governing permissions and
 * limitations under the License.
 */
package com.googlecode.concurrentlinkedhashmap;

import static com.googlecode.concurrentlinkedhashmap.ConcurrentLinkedHashMap.MAXIMUM_CAPACITY;
import static com.googlecode.concurrentlinkedhashmap.ConcurrentLinkedHashMap.Builder.DEFAULT_CONCURRENCY_LEVEL;
import static com.googlecode.concurrentlinkedhashmap.ConcurrentLinkedHashMap.Builder.DEFAULT_EXECUTOR;
import static com.googlecode.concurrentlinkedhashmap.ConcurrentLinkedHashMap.Builder.DEFAULT_INITIAL_CAPACITY;
import static java.util.concurrent.TimeUnit.MINUTES;
import static org.hamcrest.MatcherAssert.assertThat;
import static org.hamcrest.Matchers.equalTo;
import static org.hamcrest.Matchers.hasSize;
import static org.hamcrest.Matchers.is;
import static org.hamcrest.Matchers.sameInstance;
import static org.mockito.Matchers.any;
import static org.mockito.Matchers.eq;
import static org.mockito.Mockito.doThrow;
import static org.mockito.Mockito.verify;

import com.googlecode.concurrentlinkedhashmap.ConcurrentLinkedHashMap.BoundedWeigher;
import com.googlecode.concurrentlinkedhashmap.ConcurrentLinkedHashMap.Builder;
import com.googlecode.concurrentlinkedhashmap.ConcurrentLinkedHashMap.DiscardingListener;

import org.testng.annotations.Test;

import java.util.concurrent.ExecutorService;
import java.util.concurrent.RejectedExecutionException;

/**
 * A unit-test for the builder methods.
 *
 * @author bmanes@google.com (Ben Manes)
 */
@Test(groups = "development")
public final class BuilderTest extends AbstractTest {

  @Override
  protected int capacity() {
    return 100;
  }

<<<<<<< HEAD
  @Test(groups = "development", expectedExceptions=IllegalStateException.class)
=======
  @Test(expectedExceptions = IllegalStateException.class)
>>>>>>> 4b29b8a5
  public void unconfigured() {
    new Builder<Object, Object>().build();
  }

  @Test(dataProvider = "builder", expectedExceptions = IllegalArgumentException.class)
  public void initialCapacity_withNegative(Builder<?, ?> builder) {
    builder.initialCapacity(-100);
  }

  @Test(dataProvider = "builder")
  public void initialCapacity_withDefault(Builder<?, ?> builder) {
    assertThat(builder.initialCapacity, is(DEFAULT_INITIAL_CAPACITY));
    builder.build(); // can't check, so just assert that it builds
  }

  @Test(dataProvider = "builder")
  public void initialCapacity_withCustom(Builder<?, ?> builder) {
    assertThat(builder.initialCapacity(100).initialCapacity, is(equalTo(100)));
    builder.build(); // can't check, so just assert that it builds
  }

  @Test(dataProvider = "builder", expectedExceptions = IllegalArgumentException.class)
  public void maximumWeightedCapacity_withNegative(Builder<?, ?> builder) {
    builder.maximumWeightedCapacity(-100);
  }

  @Test(dataProvider = "builder")
  public void maximumWeightedCapacity(Builder<?, ?> builder) {
    assertThat(builder.build().capacity(), is(equalTo(capacity())));
  }

  @Test(dataProvider = "builder")
  public void maximumWeightedCapacity_aboveMaximum(Builder<?, ?> builder) {
    builder.maximumWeightedCapacity(MAXIMUM_CAPACITY + 1);
    assertThat(builder.build().capacity(), is(MAXIMUM_CAPACITY));
  }

  @Test(dataProvider = "builder", expectedExceptions = IllegalArgumentException.class)
  public void concurrencyLevel_withZero(Builder<?, ?> builder) {
    builder.concurrencyLevel(0);
  }

  @Test(dataProvider = "builder", expectedExceptions = IllegalArgumentException.class)
  public void concurrencyLevel_withNegative(Builder<?, ?> builder) {
    builder.concurrencyLevel(-100);
  }

<<<<<<< HEAD
  @Test(groups = "development", expectedExceptions=NullPointerException.class)
  public void nullListener() {
    debug(" * nullListener: START");
    builder().listener(null);
=======
  @Test(dataProvider = "builder")
  public void concurrencyLevel_withDefault(Builder<?, ?> builder) {
    assertThat(builder.build().concurrencyLevel, is(DEFAULT_CONCURRENCY_LEVEL));
>>>>>>> 4b29b8a5
  }

  @Test(dataProvider = "builder")
  public void concurrencyLevel_withCustom(Builder<?, ?> builder) {
    assertThat(builder.concurrencyLevel(32).build().concurrencyLevel, is(32));
  }

<<<<<<< HEAD
  @Test(groups = "development", expectedExceptions=NullPointerException.class)
  public void nullWeigher() {
    debug(" * nullWeigher: START");
    builder().weigher(null);
=======
  @Test(dataProvider = "builder", expectedExceptions = NullPointerException.class)
  public void listener_withNull(Builder<?, ?> builder) {
    builder.listener(null);
>>>>>>> 4b29b8a5
  }

  @Test(dataProvider = "builder")
  public void listener_withDefault(Builder<Object, Object> builder) {
    EvictionListener<Object, Object> listener = DiscardingListener.INSTANCE;
    assertThat(builder.build().listener, is(sameInstance(listener)));
  }

  @Test
  public void listener_withCustom() {
    Builder<Integer, Integer> builder = new Builder<Integer, Integer>()
        .maximumWeightedCapacity(capacity())
        .listener(listener);
    assertThat(builder.build().listener, is(sameInstance(listener)));
  }

  @Test(dataProvider = "builder", expectedExceptions = NullPointerException.class)
  public void weigher_withNull(Builder<?, ?> builder) {
    builder.weigher(null);
  }

  @Test(dataProvider = "builder")
  public void weigher_withDefault(Builder<Integer, Integer> builder) {
    Weigher<?> weigher = builder.build().weigher;
    assertThat(builder.build().weigher, sameInstance((Object) Weighers.singleton()));
  }

  @Test(dataProvider = "builder")
  public void weigher_withCustom(Builder<Integer, byte[]> builder) {
    builder.weigher(Weighers.byteArray());
    Weigher<?> weigher = ((BoundedWeigher<?>) builder.build().weigher).weigher;
    assertThat(weigher, is(sameInstance((Object) Weighers.byteArray())));
  }

  @Test(dataProvider = "builder", expectedExceptions = NullPointerException.class)
  public void catchup_withNullExecutor(Builder<?, ?> builder) {
    builder.catchup(null, 1, MINUTES);
  }

  @Test(dataProvider = "builder", expectedExceptions = IllegalArgumentException.class)
  public void catchup_withZeroDelay(Builder<?, ?> builder) {
    builder.catchup(executor, 0, MINUTES);
  }

  @Test(dataProvider = "builder", expectedExceptions = IllegalArgumentException.class)
  public void catchup_withNegativeDelay(Builder<?, ?> builder) {
    builder.catchup(executor, -1, MINUTES);
  }

  @Test(dataProvider = "builder", expectedExceptions = NullPointerException.class)
  public void catchup_withNullTimeUnit(Builder<?, ?> builder) {
    builder.catchup(executor, 1, null);
  }

  @Test(dataProvider = "builder")
  public void catchup_withDefault(Builder<?, ?> builder) {
    assertThat(builder.build().executor, is(DEFAULT_EXECUTOR));
  }

  @Test(dataProvider = "builder")
  public void catchup_withCustom(Builder<?, ?> builder) {
    builder.catchup(executor, 1, MINUTES).build();
    assertThat(builder.executor, is((ExecutorService) executor));

    verify(executor).scheduleWithFixedDelay(catchUpTask.capture(), eq(1L), eq(1L), eq(MINUTES));
    assertThat(catchUpTask.getAllValues(), hasSize(1));
  }

  @Test(dataProvider = "builder", expectedExceptions = RejectedExecutionException.class)
  public void catchup_withRejected(Builder<?, ?> builder) {
    doThrow(new RejectedExecutionException()).when(executor)
        .scheduleWithFixedDelay(any(Runnable.class), eq(1L), eq(1L), eq(MINUTES));

    builder.catchup(executor, 1, MINUTES);
    builder.build();
  }
}<|MERGE_RESOLUTION|>--- conflicted
+++ resolved
@@ -52,11 +52,7 @@
     return 100;
   }
 
-<<<<<<< HEAD
-  @Test(groups = "development", expectedExceptions=IllegalStateException.class)
-=======
   @Test(expectedExceptions = IllegalStateException.class)
->>>>>>> 4b29b8a5
   public void unconfigured() {
     new Builder<Object, Object>().build();
   }
@@ -104,16 +100,9 @@
     builder.concurrencyLevel(-100);
   }
 
-<<<<<<< HEAD
-  @Test(groups = "development", expectedExceptions=NullPointerException.class)
-  public void nullListener() {
-    debug(" * nullListener: START");
-    builder().listener(null);
-=======
   @Test(dataProvider = "builder")
   public void concurrencyLevel_withDefault(Builder<?, ?> builder) {
     assertThat(builder.build().concurrencyLevel, is(DEFAULT_CONCURRENCY_LEVEL));
->>>>>>> 4b29b8a5
   }
 
   @Test(dataProvider = "builder")
@@ -121,16 +110,9 @@
     assertThat(builder.concurrencyLevel(32).build().concurrencyLevel, is(32));
   }
 
-<<<<<<< HEAD
-  @Test(groups = "development", expectedExceptions=NullPointerException.class)
-  public void nullWeigher() {
-    debug(" * nullWeigher: START");
-    builder().weigher(null);
-=======
   @Test(dataProvider = "builder", expectedExceptions = NullPointerException.class)
   public void listener_withNull(Builder<?, ?> builder) {
     builder.listener(null);
->>>>>>> 4b29b8a5
   }
 
   @Test(dataProvider = "builder")
