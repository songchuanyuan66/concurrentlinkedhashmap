/*
 * Copyright 2011 Benjamin Manes
 *
 * Licensed under the Apache License, Version 2.0 (the "License");
 * you may not use this file except in compliance with the License.
 * You may obtain a copy of the License at
 *
 *     http://www.apache.org/licenses/LICENSE-2.0
 *
 * Unless required by applicable law or agreed to in writing, software
 * distributed under the License is distributed on an "AS IS" BASIS,
 * WITHOUT WARRANTIES OR CONDITIONS OF ANY KIND, either express or implied.
 * See the License for the specific language governing permissions and
 * limitations under the License.
 */
package com.googlecode.concurrentlinkedhashmap;

import static com.googlecode.concurrentlinkedhashmap.ConcurrentLinkedHashMap.MAXIMUM_CAPACITY;
import static com.googlecode.concurrentlinkedhashmap.ConcurrentLinkedHashMap.Builder.DEFAULT_CONCURRENCY_LEVEL;
import static com.googlecode.concurrentlinkedhashmap.ConcurrentLinkedHashMap.Builder.DEFAULT_EXECUTOR;
import static com.googlecode.concurrentlinkedhashmap.ConcurrentLinkedHashMap.Builder.DEFAULT_INITIAL_CAPACITY;
import static java.util.concurrent.TimeUnit.MINUTES;
import static org.hamcrest.MatcherAssert.assertThat;
import static org.hamcrest.Matchers.equalTo;
import static org.hamcrest.Matchers.hasSize;
import static org.hamcrest.Matchers.is;
import static org.hamcrest.Matchers.sameInstance;
import static org.mockito.Matchers.any;
import static org.mockito.Matchers.eq;
import static org.mockito.Mockito.doThrow;
import static org.mockito.Mockito.verify;

import com.googlecode.concurrentlinkedhashmap.ConcurrentLinkedHashMap.BoundedWeigher;
import com.googlecode.concurrentlinkedhashmap.ConcurrentLinkedHashMap.Builder;
import com.googlecode.concurrentlinkedhashmap.ConcurrentLinkedHashMap.DiscardingListener;

import org.testng.annotations.Test;

import java.util.concurrent.ExecutorService;
import java.util.concurrent.RejectedExecutionException;

/**
 * A unit-test for the builder methods.
 *
 * @author bmanes@google.com (Ben Manes)
 */
@Test(groups = "development")
public final class BuilderTest extends AbstractTest {

  @Override
  protected int capacity() {
    return 100;
  }

  @Test(expectedExceptions = IllegalStateException.class)
  public void unconfigured() {
    new Builder<Object, Object>().build();
  }

  @Test(dataProvider = "builder", expectedExceptions = IllegalArgumentException.class)
  public void initialCapacity_withNegative(Builder<?, ?> builder) {
    builder.initialCapacity(-100);
  }

  @Test(dataProvider = "builder")
  public void initialCapacity_withDefault(Builder<?, ?> builder) {
    assertThat(builder.initialCapacity, is(DEFAULT_INITIAL_CAPACITY));
    builder.build(); // can't check, so just assert that it builds
  }

  @Test(dataProvider = "builder")
  public void initialCapacity_withCustom(Builder<?, ?> builder) {
    assertThat(builder.initialCapacity(100).initialCapacity, is(equalTo(100)));
    builder.build(); // can't check, so just assert that it builds
  }

  @Test(dataProvider = "builder", expectedExceptions = IllegalArgumentException.class)
  public void maximumWeightedCapacity_withNegative(Builder<?, ?> builder) {
    builder.maximumWeightedCapacity(-100);
  }

  @Test(dataProvider = "builder")
  public void maximumWeightedCapacity(Builder<?, ?> builder) {
    assertThat(builder.build().capacity(), is(equalTo(capacity())));
  }

  @Test(dataProvider = "builder")
  public void maximumWeightedCapacity_aboveMaximum(Builder<?, ?> builder) {
    builder.maximumWeightedCapacity(MAXIMUM_CAPACITY + 1);
    assertThat(builder.build().capacity(), is(MAXIMUM_CAPACITY));
  }

  @Test(dataProvider = "builder", expectedExceptions = IllegalArgumentException.class)
  public void concurrencyLevel_withZero(Builder<?, ?> builder) {
    builder.concurrencyLevel(0);
  }

  @Test(dataProvider = "builder", expectedExceptions = IllegalArgumentException.class)
  public void concurrencyLevel_withNegative(Builder<?, ?> builder) {
    builder.concurrencyLevel(-100);
  }

  @Test(dataProvider = "builder")
  public void concurrencyLevel_withDefault(Builder<?, ?> builder) {
    assertThat(builder.build().concurrencyLevel, is(DEFAULT_CONCURRENCY_LEVEL));
  }

  @Test(dataProvider = "builder")
  public void concurrencyLevel_withCustom(Builder<?, ?> builder) {
    assertThat(builder.concurrencyLevel(32).build().concurrencyLevel, is(32));
  }

  @Test(dataProvider = "builder", expectedExceptions = NullPointerException.class)
  public void listener_withNull(Builder<?, ?> builder) {
    builder.listener(null);
  }

  @Test(dataProvider = "builder")
  public void listener_withDefault(Builder<Object, Object> builder) {
    EvictionListener<Object, Object> listener = DiscardingListener.INSTANCE;
    assertThat(builder.build().listener, is(sameInstance(listener)));
  }

  @Test
  public void listener_withCustom() {
    Builder<Integer, Integer> builder = new Builder<Integer, Integer>()
        .maximumWeightedCapacity(capacity())
        .listener(listener);
    assertThat(builder.build().listener, is(sameInstance(listener)));
  }

  @Test(dataProvider = "builder", expectedExceptions = NullPointerException.class)
  public void weigher_withNull(Builder<?, ?> builder) {
    builder.weigher(null);
  }

  @Test(dataProvider = "builder")
  public void weigher_withDefault(Builder<Integer, Integer> builder) {
    Weigher<?> weigher = ((BoundedWeigher<?>) builder.build().weigher).delegate;
    assertThat(weigher, sameInstance((Object) Weighers.singleton()));
  }

  @Test(dataProvider = "builder")
  public void weigher_withCustom(Builder<Integer, byte[]> builder) {
    builder.weigher(Weighers.byteArray());
    Weigher<?> weigher = ((BoundedWeigher<?>) builder.build().weigher).delegate;
    assertThat(weigher, is(sameInstance((Object) Weighers.byteArray())));
  }

  @Test(dataProvider = "builder", expectedExceptions = NullPointerException.class)
  public void catchup_withNullExecutor(Builder<?, ?> builder) {
    builder.catchup(null, 1, MINUTES);
  }

  @Test(dataProvider = "builder", expectedExceptions = IllegalArgumentException.class)
  public void catchup_withZeroDelay(Builder<?, ?> builder) {
    builder.catchup(executor, 0, MINUTES);
  }

  @Test(dataProvider = "builder", expectedExceptions = IllegalArgumentException.class)
  public void catchup_withNegativeDelay(Builder<?, ?> builder) {
    builder.catchup(executor, -1, MINUTES);
  }

  @Test(dataProvider = "builder", expectedExceptions = NullPointerException.class)
  public void catchup_withNullTimeUnit(Builder<?, ?> builder) {
    builder.catchup(executor, 1, null);
  }

  @Test(dataProvider = "builder")
  public void catchup_withDefault(Builder<?, ?> builder) {
    assertThat(builder.build().executor, is(DEFAULT_EXECUTOR));
  }

  @Test(dataProvider = "builder")
<<<<<<< HEAD
  public void capacityLimiter_withCustom(Builder<Object, Object> builder) {
    CapacityLimiter capacityLimiter = new CapacityLimiter() {
      public boolean hasExceededCapacity(ConcurrentLinkedHashMap<?, ?> map) {
        return false;
      }
    };
    builder.maximumWeightedCapacity(capacity()).capacityLimiter(capacityLimiter);
    assertThat(builder.build().capacityLimiter, is(sameInstance(capacityLimiter)));
=======
  public void catchup_withCustom(Builder<?, ?> builder) {
    builder.catchup(executor, 1, MINUTES).build();
    assertThat(builder.executor, is((ExecutorService) executor));

    verify(executor).scheduleWithFixedDelay(catchUpTask.capture(), eq(1L), eq(1L), eq(MINUTES));
    assertThat(catchUpTask.getAllValues(), hasSize(1));
  }

  @Test(dataProvider = "builder", expectedExceptions = RejectedExecutionException.class)
  public void catchup_withRejected(Builder<?, ?> builder) {
    doThrow(new RejectedExecutionException()).when(executor)
        .scheduleWithFixedDelay(any(Runnable.class), eq(1L), eq(1L), eq(MINUTES));

    builder.catchup(executor, 1, MINUTES);
    builder.build();
>>>>>>> ac1b18da
  }
}<|MERGE_RESOLUTION|>--- conflicted
+++ resolved
@@ -173,16 +173,6 @@
   }
 
   @Test(dataProvider = "builder")
-<<<<<<< HEAD
-  public void capacityLimiter_withCustom(Builder<Object, Object> builder) {
-    CapacityLimiter capacityLimiter = new CapacityLimiter() {
-      public boolean hasExceededCapacity(ConcurrentLinkedHashMap<?, ?> map) {
-        return false;
-      }
-    };
-    builder.maximumWeightedCapacity(capacity()).capacityLimiter(capacityLimiter);
-    assertThat(builder.build().capacityLimiter, is(sameInstance(capacityLimiter)));
-=======
   public void catchup_withCustom(Builder<?, ?> builder) {
     builder.catchup(executor, 1, MINUTES).build();
     assertThat(builder.executor, is((ExecutorService) executor));
@@ -198,6 +188,5 @@
 
     builder.catchup(executor, 1, MINUTES);
     builder.build();
->>>>>>> ac1b18da
   }
 }